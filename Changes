--- conflicted
+++ resolved
@@ -1,17 +1,16 @@
-<<<<<<< HEAD
-0.542   2020-04-27  Released-By: PERLANCAR; Urgency: low
+0.543   2020-04-27  Released-By: PERLANCAR; Urgency: low
 
         - No functional changes.
 
         - [build] Rebuild with newer Perinci::CmdLine::POD to render a more
           complete usage line of Perinci::CmdLine scripts in POD (now all
           options are listed, not just '[options]').
-=======
+
+
 0.542   2020-04-18  Released-By: PERLANCAR; Urgency: medium
 
 	- When perl version is specified in source code but not in
 	  dist.ini, we need not fail but add remedy.
->>>>>>> e2b52ba6
 
 
 0.541   2019-12-17  Released-By: PERLANCAR; Urgency: medium
